--- conflicted
+++ resolved
@@ -28,19 +28,11 @@
 from lsl.misc.beamformer import calc_delay
 
 
-<<<<<<< HEAD
-__version__ = '0.9'
-__all__ = ['InterProcessLock', 'EnhancedFixedBody', 'EnhancedSun', 
-           'EnhancedJupiter', 'multi_column_print', 'parse_time_string', 
-           'nsround', 'read_correlator_configuration', 'get_better_time', 
-=======
-
 __version__ = '0.9'
 __all__ = ['get_numa_node_count', 'get_numa_support', 'InterProcessLock', 
            'EnhancedFixedBody', 'EnhancedSun', 'EnhancedJupiter', 
            'multi_column_print', 'parse_time_string', 'nsround', 
            'read_correlator_configuration', 'get_better_time', 
->>>>>>> 7fa2aa29
            'parse_lwa_metadata', 'PolyCos']
 
 
