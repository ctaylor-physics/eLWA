--- conflicted
+++ resolved
@@ -731,11 +731,7 @@
             sdfStart = mcs.mjdmpm_to_datetime(obs.mjd, obs.mpm)
             sdfStop  = mcs.mjdmpm_to_datetime(obs.mjd, obs.mpm + obs.dur)
             obsDur   = obs.dur/1000.0
-<<<<<<< HEAD
-            obsSR    = vdif.FILTER_CODES[obs.filter]
-=======
             obsSR    = srate
->>>>>>> eb0866c6
             
             obsList[i+1] = (sdfStart, sdfStop, obsDur, obsSR)
             
@@ -758,15 +754,9 @@
             raise RuntimeError("Metadata is for beam #%i, but data is from beam #%i" % (sdfBeam, beam))
             
         for i,obs in enumerate(sdf.sessions[0].observations):
-<<<<<<< HEAD
             sdfStart = mcs.mjdmpm_to_datetime(obs.mjd, obs.mpm)
             sdfStop  = mcs.mjdmpm_to_datetime(obs.mjd, obs.mpm + obs.dur)
-            obsChunks = int(numpy.ceil(obs.dur/1000.0 * vdif.FILTER_CODES[obs.filter] / (spcSetup[0]*spcSetup[1])))
-=======
-            sdfStart = mcs.mjdmpm2datetime(obs.mjd, obs.mpm)
-            sdfStop  = mcs.mjdmpm2datetime(obs.mjd, obs.mpm + obs.dur)
             obsChunks = int(numpy.ceil(obs.dur/1000.0 * srate / (spcSetup[0]*spcSetup[1])))
->>>>>>> eb0866c6
             
             obsList[i+1] = (sdfStart, sdfStop, obsChunks)
             
