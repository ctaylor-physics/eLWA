#!/usr/bin/env python
# -*- coding: utf-8 -*-

import os
import sys
import numpy
import getopt
from datetime import datetime

from lsl.reader import vdif, errors
from lsl.correlator import fx as fxc

from utils import *

from matplotlib import pyplot as plt


def usage(exitCode=None):
    print """vdifSpectra.py - Read in a VDIF file and plot spectra

Usage:
vdifSpectra.py [OPTIONS] <vdif_file>

Options:
-h, --help                  Display this help information
-l, --fft-length            Set FFT length (default = 4096)
-s, --skip                  Amount of time in to skip into the files (seconds; 
                            default = 0 s)
-t, --avg-time              Window to average visibilities in time (seconds; 
                            default = 1 s)
"""
    
    if exitCode is not None:
        sys.exit(exitCode)
    else:
        return True


def parseConfig(args):
    config = {}
    # Command line flags - default values
    config['avgTime'] = 1.0
    config['LFFT'] = 4096
    config['skip'] = 0.0
    config['args'] = []
    
    # Read in and process the command line flags
    try:
        opts, args = getopt.getopt(args, "hl:t:s:", ["help", "fft-length=", "avg-time=", "skip="])
    except getopt.GetoptError, err:
        # Print help information and exit:
        print str(err) # will print something like "option -a not recognized"
        usage(exitCode=2)
        
    # Work through opts
    for opt, value in opts:
        if opt in ('-h', '--help'):
            usage(exitCode=0)
        elif opt in ('-l', '--fft-length'):
            config['LFFT'] = int(value)
        elif opt in ('-t', '--avg-time'):
            config['avgTime'] = float(value)
        elif opt in ('-s', '--skip'):
            config['skip'] = float(value)
        else:
            assert False
            
    # Add in arguments
    config['args'] = args
    
    # Return configuration
    return config


def main(args):
    # Parse the command line
    config = parseConfig(args)
    filename = config['args'][0]
    
    # Length of the FFT
    LFFT = config['LFFT']
    
    fh = open(filename, 'rb')
    header = vdif.read_guppi_header(fh)
    vdif.FRAME_SIZE = vdif.get_frame_size(fh)
    nFramesFile = os.path.getsize(filename) / vdif.FRAME_SIZE
    
    junkFrame = vdif.read_frame(fh, central_freq=header['OBSFREQ'], sample_rate=header['OBSBW']*2.0)
    srate = junkFrame.sample_rate
    vdif.DataLength = junkFrame.data.data.size
    beam, pol = junkFrame.id
    tunepols = vdif.get_thread_count(fh)
    beampols = tunepols
    
    if config['skip'] != 0:
        print "Skipping forward %.3f s" % config['skip']
        print "-> %.6f (%s)" % (junkFrame.get_time(), datetime.utcfromtimestamp(junkFrame.get_time()))
        
        offset = int(config['skip']*srate / vdif.DataLength)
        fh.seek(beampols*vdif.FRAME_SIZE*offset, 1)
        junkFrame = vdif.read_frame(fh, central_freq=header['OBSFREQ'], sample_rate=header['OBSBW']*2.0)
        fh.seek(-vdif.FRAME_SIZE, 1)
        
        print "-> %.6f (%s)" % (junkFrame.get_time(), datetime.utcfromtimestamp(junkFrame.get_time()))
        tStart = junkFrame.get_time()
        
    # Get the frequencies
    cFreq = 0.0
    for j in xrange(4):
        junkFrame = vdif.read_frame(fh, central_freq=header['OBSFREQ'], sample_rate=header['OBSBW']*2.0)
        s,p = junkFrame.id
        if p == 0:
            cFreq = junkFrame.central_freq
            
    # Set integration time
    tInt = config['avgTime']
    nFrames = int(round(tInt*srate/vdif.DataLength))
    tInt = nFrames*vdif.DataLength/srate
    
    nFrames = int(round(tInt*srate/vdif.DataLength))
    
    # Read in some data
    tFile = nFramesFile / beampols * vdif.DataLength / srate
    
    # Date
    junkFrame = vdif.read_frame(fh, central_freq=header['OBSFREQ'], sample_rate=header['OBSBW']*2.0)
    fh.seek(-vdif.FRAME_SIZE, 1)
    beginDate = datetime.utcfromtimestamp(junkFrame.get_time())
        
    # Report
    print "Filename: %s" % os.path.basename(filename)
    print "  Date of First Frame: %s" % beginDate
    print "  Station: %i" % beam
    print "  Sample Rate: %i Hz" % srate
    print "  Tuning 1: %.1f Hz" % cFreq
    print "  Bit Depth: %i" % junkFrame.header.bits_per_sample
    print "  Integration Time: %.3f s" % tInt
    print "  Integrations in File: %i" % int(tFile/tInt)
    print " "

    # Go!
    data = numpy.zeros((beampols, vdif.DataLength*nFrames), dtype=numpy.complex64)
    count = [0 for i in xrange(data.shape[0])]
    for i in xrange(beampols*nFrames):
        try:
<<<<<<< HEAD
            cFrame = vdif.read_frame(fh, central_freq=header['OBSFREQ'], sample_rate=header['OBSBW']*2.0)
        except errors.SyncError:
            print "Error @ %i, %i" % (i, j)
            f.seek(vdif.FRAME_SIZE, 1)
=======
            cFrame = vdif.readFrame(fh, centralFreq=header['OBSFREQ'], sampleRate=header['OBSBW']*2.0)
        except errors.syncError:
            print "Error @ %i" % i
            fh.seek(vdif.FrameSize, 1)
>>>>>>> eb0866c6
            continue
        std,pol = cFrame.id
        sid = pol
        
        data[sid, count[sid]*vdif.DataLength:(count[sid]+1)*vdif.DataLength] = cFrame.data.data
        count[sid] += 1
        
    # Transform and trim off the negative frequencies
    freq, psd = fxc.SpecMaster(data, LFFT=2*LFFT, sample_rate=srate, central_freq=header['OBSFREQ']-srate/4)
    freq, psd = freq[LFFT:], psd[:,LFFT:]
    
    # Plot
    fig = plt.figure()
    ax = fig.gca()
    for i in xrange(psd.shape[0]):
        ax.plot(freq/1e6, numpy.log10(psd[i,:])*10, label='%i' % i)
    ax.set_title('%i' % beam)
    ax.set_xlabel('Frequency [MHz]')
    ax.set_ylabel('PSD [arb. dB]')
    ax.legend(loc=0)
    plt.show()
    
    # Done
    fh.close()


if __name__ == "__main__":
    main(sys.argv[1:])
    <|MERGE_RESOLUTION|>--- conflicted
+++ resolved
@@ -143,17 +143,10 @@
     count = [0 for i in xrange(data.shape[0])]
     for i in xrange(beampols*nFrames):
         try:
-<<<<<<< HEAD
             cFrame = vdif.read_frame(fh, central_freq=header['OBSFREQ'], sample_rate=header['OBSBW']*2.0)
         except errors.SyncError:
-            print "Error @ %i, %i" % (i, j)
-            f.seek(vdif.FRAME_SIZE, 1)
-=======
-            cFrame = vdif.readFrame(fh, centralFreq=header['OBSFREQ'], sampleRate=header['OBSBW']*2.0)
-        except errors.syncError:
             print "Error @ %i" % i
-            fh.seek(vdif.FrameSize, 1)
->>>>>>> eb0866c6
+            fh.seek(vdif.FRAME_SIZE, 1)
             continue
         std,pol = cFrame.id
         sid = pol
