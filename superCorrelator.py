--- conflicted
+++ resolved
@@ -481,16 +481,11 @@
                     idx1 = 2*j + 1
                     tStart[j] += offset/(srate[j])
                     tStartB[j][1] += offset/(srate[j])
-<<<<<<< HEAD
                     if tStartB[j][1] >= 1.0:
                         tStartB[j][0] += 1
                         tStartB[j][1] -= 1
                     dataV[idx0,:] = numpy.roll(dataV[idx0,:], -offset)
                     dataV[idx1,:] = numpy.roll(dataV[idx1,:], -offset)
-=======
-                    dataV[idx0,:] = np.roll(dataV[idx0,:], -offset)
-                    dataV[idx1,:] = np.roll(dataV[idx1,:], -offset)
->>>>>>> 663a57b6
                     
             else:
                 if offset != 0:
@@ -498,16 +493,11 @@
                     idx1 = 2*(j - nVDIFInputs) + 1
                     tStart[j] += offset/(srate[j])
                     tStartB[j][1] += offset/(srate[j])
-<<<<<<< HEAD
                     if tStartB[j][1] >= 1.0:
                         tStartB[j][0] += 1
                         tStartB[j][1] -= 1
                     dataD[idx0,:] = numpy.roll(dataD[idx0,:], -offset)
                     dataD[idx1,:] = numpy.roll(dataD[idx1,:], -offset)
-=======
-                    dataD[idx0,:] = np.roll(dataD[idx0,:], -offset)
-                    dataD[idx1,:] = np.roll(dataD[idx1,:], -offset)
->>>>>>> 663a57b6
                     
         vdifOffsets = offsets[:nVDIFInputs]
         drxOffsets = offsets[nVDIFInputs:]
