#!/usr/bin/env python3

"""
Simple script to take in a collection of observation files and build up a 
superCorrelator.py configuration script.
"""

import os
import re
import git
import sys
import ephem
import numpy as np
import argparse
from datetime import datetime, timedelta

from astropy import units as astrounits
from astropy.coordinates import EarthLocation, AltAz, ITRS

from lsl.reader import drx, vdif, errors
from lsl.common import metabundle, metabundleADP
from lsl.common.mcs import mjdmpm_to_datetime

from utils import *
from get_vla_ant_pos import database


VLA_ECEF = np.array((-1601185.4, -5041977.5, 3554875.9)) 


## Derived from the 2018 Feb 28 observations of 3C295 and Virgo A
## with LWA1 and EA03/EA01
LWA1_ECEF = np.array((-1602235.14380825, -5042302.73757814, 3553980.03506238))

## Derived from the 2018 Feb 23 observations of 3C295 and 3C286
## with LWA1 and LWA-SV.  This also includes the shift detailed
## above for LWA1
<<<<<<< HEAD
LWASV_ECEF = numpy.array((-1531556.98709475, -5045435.8720832, 3579254.27947458))
=======
LWASV_ECEF = np.array((-1531556.98709475, -5045435.8720832, 3579254.27947458))
>>>>>>> 663a57b6

## Derived from the center of array position
## taken from the North Arm Site survey on 
## 3/16/2015 by van Gulick Surveying. 
## To be replaced with astronomical calibration 
## during ongoing station commissioning.
LWANA_ECEF = numpy.array((-1599959.5818680217,-5031398.357418212,3570335.8808517447))

## Correlator configuration regexs
CORR_CHANNELS = re.compile('corrchannels:(?P<channels>\d+)')
CORR_INTTIME = re.compile('corrinttime:(?P<inttime>\d+(.\d*)?)')
CORR_BASIS = re.compile('corrbasis:(?P<basis>(linear)|(circular)|(stokes))')


## Alternate phase center regexs
ALT_TARGET = re.compile('alttarget(?P<id>\d+):(?P<target>.*);;')
ALT_INTENT = re.compile('altintent(?P<id>\d+):(?P<intent>.*);;')
ALT_RA = re.compile('altra(?P<id>\d+):(?P<ra>\d+(.\d*)?)')
ALT_DEC = re.compile('altdec(?P<id>\d+):(?P<dec>[-+]?\d+(.\d*)?)')


def get_enz_offset(ecef_from, ecef_to):
    """
    Given two geocentric positions in m, find the east-north-zenith
    offset needed to go from the first position to the second.
    """
    
    ecef_from = EarthLocation.from_geocentric(*ecef_from, unit='m')
    ecef_to = EarthLocation.from_geocentric(*ecef_to, unit='m')
    aa = AltAz(location=ecef_from.itrs, obstime=ecef_to.itrs.obstime, pressure=0)
    pd = ecef_to.itrs.transform_to(aa)
    return np.array([np.sin(pd.az.rad)*np.cos(pd.alt.rad),
                     np.cos(pd.az.rad)*np.cos(pd.alt.rad),
                     np.sin(pd.alt.rad)])*pd.distance.to('m').value


def main(args):
    # Parse the command line
    filenames = args.filename
    
    # Check if the first argument on the command line is a directory.  If so, 
    # use what is in that directory
    if os.path.isdir(filenames[0]):
        filenames = [os.path.join(filenames[0], filename) for filename in os.listdir(filenames[0])]
        filenames.sort()
        
    # Convert the filenames to absolute paths
    filenames = [os.path.abspath(filename) for filename in filenames]
        
    # Open the database connection to NRAO to find the antenna locations
    try:
        db = database('params')
    except Exception as e:
        sys.stderr.write(f"WARNING: {str(e)}")
        sys.stderr.flush()
        db = None
        
    # Pass 1 - Get the LWA metadata so we know where we are pointed
    context = {'observer':'Unknown', 'project':'Unknown', 'session':None, 'vlaref':None}
    setup = None
    sources = []
    metadata = {}
    lwasite = {}
    for filename in filenames:
        # Figure out what to do with the file
        ext = os.path.splitext(filename)[1]
        if ext == '.tgz':
            ## LWA Metadata
            try:
                ## Extract the SDF
                if len(sources) == 0:
                    try:
                        sdf = metabundle.get_sdf(filename)
                    except Exception as e:
                        sdf = metabundleADP.get_sdf(filename)
                        
                    context['observer'] = sdf.observer.name
                    context['project'] = sdf.id
                    context['session'] = sdf.sessions[0].id
                    
                    comments = sdf.project_office.sessions[0]
                    mtch = CORR_CHANNELS.search(comments)
                    if mtch is not None:
                        corr_channels = int(mtch.group('channels'), 10)
                    else:
                        corr_channels = None
                    mtch = CORR_INTTIME.search(comments)
                    if mtch is not None:
                        corr_inttime = float(mtch.group('inttime'))
                    else:
                        corr_inttime = None
                    mtch = CORR_BASIS.search(comments)
                    if mtch is not None:
                        corr_basis = mtch.group('basis')
                    else:
                        sys.stderr.write("WARNING: No output correlation polarization basis defined, assuming 'linear'.\n")
                        corr_basis = 'linear'
                    if corr_channels is not None and corr_inttime is not None:
                        setup = {'channels': corr_channels, 'inttime': corr_inttime, 'basis': corr_basis}
                    else:
                        sys.stderr.write("WARNING: No or incomplete correlation configuration defined, setting to be defined at correlation time.\n")
                        
                    for o,obs in enumerate(sdf.sessions[0].observations):
                        if type(obs).__name__ == 'Solar':
                            name = 'Sun'
                            intent = 'target'
                            ra = None
                            dec = None
                        elif type(obs).__name__ == 'Jovian':
                            name = 'Jupiter'
                            intent = 'target'
                            ra = None
                            dec = None
                        else:
                            name = obs.target
                            intent = obs.name
                            ra = ephem.hours(str(obs.ra))
                            dec = ephem.degrees(str(obs.dec))
                        tStart = mjdmpm_to_datetime(obs.mjd, obs.mpm)
                        tStop  = mjdmpm_to_datetime(obs.mjd, obs.mpm+obs.dur)
                        sources.append( {'name':name, 'intent':intent, 'ra2000':ra, 'dec2000':dec, 'start':tStart, 'stop':tStop} )
                        
                        ### Alternate phase centers
                        comments = sdf.project_office.observations[0][o]
                        
                        alts = {}
                        for mtch in ALT_TARGET.finditer(comments):
                            alt_id = int(mtch.group('id'), 10)
                            alt_name = mtch.group('target')
                            try:
                                alts[alt_id]['name'] = alt_name
                            except KeyError:
                                alts[alt_id] = {'name':alt_name, 'intent':'dummy', 'ra':None, 'dec':None}
                        for mtch in ALT_INTENT.finditer(comments):
                            alt_id = int(mtch.group('id'), 10)
                            alt_intent = mtch.group('intent')
                            try:
                                alts[alt_id]['intent'] = alt_intent
                            except KeyError:
                                alts[alt_id] = {'name':None, 'intent':alt_intent, 'ra':None, 'dec':None}
                        for mtch in ALT_RA.finditer(comments):
                            alt_id = int(mtch.group('id'), 10)
                            alt_ra = ephem.hours(mtch.group('ra'))
                            try:
                                alts[alt_id]['ra'] = alt_ra
                            except KeyError:
                                alts[alt_id] = {'name':None, 'intent':'dummy', 'ra':alt_ra, 'dec':None}
                        for mtch in ALT_DEC.finditer(comments):
                            alt_id = int(mtch.group('id'), 10)
                            alt_dec = ephem.degrees(mtch.group('dec'))
                            try:
                                alts[alt_id]['dec'] = alt_dec
                            except KeyError:
                                alts[alt_id] = {'name':None, 'intent':'dummy', 'ra':None, 'dec':alt_dec}
                        for alt_id in sorted(alts.keys()):
                            alt_name, alt_ra, alt_dec = alts[alt_id]
                            if alt_name is None or alt_ra is None or alt_dec is None:
                                sys.stderr.write("WARNING: Incomplete alternate phase center %i, skipping.\n" % alt_id)
                            else:
                                sources.append( {'name':alt_name, 'ra2000':alt_ra, 'dec2000':alt_dec, 'start':tStart, 'stop':tStop} )
                                
                ## Extract the file information so that we can pair things together
                fileInfo = metabundle.get_session_metadata(filename)
                for obsID in fileInfo.keys():
                    metadata[fileInfo[obsID]['tag']] = filename
                    
<<<<<<< HEAD
                ## Figure out LWA1 vs LWA-SV vs LWA-NA?
                try:
                    cs = metabundle.get_command_script(filename)
                    site = 'LWA1'
                except (RuntimeError, ValueError):
                    try:
                        cs = metabundleADP.get_command_script(filename)
                        site = 'LWA-SV'
                    except (RuntimeError, ValueError):
                        site = 'LWA-NA'
 
=======
                ## Figure out LWA1 vs LWA-SV
                sta = metabundle.get_station(filename)
                if sta is not None:
                    sta = EarthLocation.from_geodetic(sta.long*astrounits.rad, sta.lat*astrounits.rad,
                                                      height=sta.elev*astrounits.m,
                                                      ellipsoid='WGS84')
                    site = np.array([sta.x.to('m').value, sta.y.to('m').value, sta.z.to('m').value])
                else:
                    try:
                        cs = metabundle.get_command_script(filename)
                        for c in cs:
                            if c['subsystem_id'] == 'DP':
                                site = 'LWA1'
                                break
                            elif c['subsystem_id'] == 'ADP':
                                site = 'LWA-SV'
                                break
                    except (RuntimeError, ValueError):
                        site = 'LWA-SV'
>>>>>>> 663a57b6
                for obsID in fileInfo.keys():
                    lwasite[fileInfo[obsID]['tag']] = site
                    
            except Exception as e:
                sys.stderr.write(f"ERROR reading metadata file: {str(e)}\n")
                sys.stderr.flush()
                
    # Setup what we need to write out a configuration file
    corrConfig = {'context': context, 'setup': setup, 
                  'source': {'name':'', 'ra2000':'', 'dec2000':''}, 
                  'inputs': []}
    
    metadata = {}
    for filename in filenames:
        #print("%s:" % os.path.basename(filename))
        
        # Skip over empty files
        if os.path.getsize(filename) == 0:
            continue
            
        # Open the file
        fh = open(filename, 'rb')
        
        # Figure out what to do with the file
        ext = os.path.splitext(filename)[1]
        if ext == '':
            ## DRX
            try:
                ## Get the site
                try:
                    sitename = lwasite[os.path.basename(filename)]
                except KeyError:
                    sitename = 'LWA1'
                    
                ## Get the location so that we can set site-specific parameters
<<<<<<< HEAD
                if sitename == 'LWA1':
                    xyz = LWA1_ECEF
                    off = args.lwa1_offset
                elif sitename == 'LWA-SV':
                    xyz = LWASV_ECEF
                    off = args.lwasv_offset
                elif sitename == 'LWA-NA':
                    xyz = LWANA_ECEF
                    off = args.lwana_offset
=======
                if isinstance(sitename, np.ndarray):
                    found_site = False
                    for ref_pos,ref_off in zip((LWA1_ECEF, LWASV_ECEF), (args.lwa1_offset, args.lwasv_offset)):
                        d = np.sqrt(((sitename - ref_pos)^2).sum())
                        if d < 200:
                            found_site = True
                            xyz = sitename
                            off = ref_off
                            break
                            
                    if not found_site:
                        sys.stderr.write(f"WARNING: Unknown LWA site '{sitename}', no clock offset applied")
                        
>>>>>>> 663a57b6
                else:
                    if sitename == 'LWA1':
                        xyz = LWA1_ECEF
                        off = args.lwa1_offset
                    elif sitename == 'LWA-SV':
                        xyz = LWASV_ECEF
                        off = args.lwasv_offset
                    else:
                        raise RuntimeError(f"Unknown LWA site '{sitename}'")
                    
                ## Move into the LWA1 coordinate system
                ### ECEF to LWA1
                enz = get_enz_offset(LWA1_ECEF, xyz)
                
                ## Read in the first few frames to get the start time
                frames = [drx.read_frame(fh) for i in range(1024)]
                streams = []
                freq1, freq2 = 0.0, 0.0
                for frame in frames:
                    beam, tune, pol = frame.id
                    if tune == 1:
                        freq1 = frame.central_freq
                    else:
                        freq2 = frame.central_freq
                    if (beam, tune, pol) not in streams:
                        streams.append( (beam, tune, pol) )
                tStart = frames[0].time.datetime
                tStartAlt = (frames[-1].time - 1023//len(streams)*4096/frames[-1].sample_rate).datetime
                tStartDiff = tStart - tStartAlt
                if abs(tStartDiff) > timedelta(microseconds=10000):
                    sys.stderr.write(f"WARNING: Stale data found at the start of '{os.path.basename(filename)}', ignoring\n")
                    sys.stderr.flush()
                    tStart = tStartAlt
                ### ^ Adjustment to the start time to deal with occasional problems
                ###   with stale data in the DR buffers at LWA-SV
                
                ## Read in the last few frames to find the end time
                fh.seek(os.path.getsize(filename) - 1024*drx.FRAME_SIZE)
                backed = 0
                while backed < 2*drx.FRAME_SIZE:
                    try:
                        drx.read_frame(fh)
                        fh.seek(-drx.FRAME_SIZE, 1)
                        break
                    except errors.SyncError:
                        backed += 1
                        fh.seek(-drx.FRAME_SIZE-1, 1)
                for i in range(32):
                    try:
                        frame = drx.read_frame(fh)
                        beam, tune, _ = frame.id
                        if tune == 1:
                            freq1 = frame.central_freq
                        else:
                            freq2 = frame.central_freq
                    except errors.SyncError:
                        continue
                tStop = frame.time.datetime
                
                ## Save
                corrConfig['inputs'].append( {'file': filename, 'type': 'DRX', 
                                              'antenna': sitename, 'pols': 'X, Y', 
                                              'location': (enz[0], enz[1], enz[2]), 
                                              'clockoffset': (off, off), 'fileoffset': 0, 
                                              'beam':beam, 'tstart': tStart, 'tstop': tStop, 'freq':(freq1,freq2)} )
                                        
            except Exception as e:
                sys.stderr.write(f"ERROR reading DRX file: {str(e)}\n")
                sys.stderr.flush()
                
        elif ext == '.vdif':
            ## VDIF
            try:
                ## Read in the GUPPI header
                header = vdif.read_guppi_header(fh)
                
                ## Read in the first frame
                vdif.FRAME_SIZE = vdif.get_frame_size(fh)
                frame = vdif.read_frame(fh)
                antID = frame.id[0] - 12300
                tStart =  frame.time.datetime
                nThread = vdif.get_thread_count(fh)
                
                ## Read in the last frame
                nJump = int(os.path.getsize(filename)/vdif.FRAME_SIZE)
                nJump -= 30
                fh.seek(nJump*vdif.FRAME_SIZE, 1)
                mark = fh.tell()
                while True:
                    try:
                        frame = vdif.read_frame(fh)
                        tStop = frame.time.datetime
                    except Exception as e:
                        break
                        
                ## Find the antenna location
                pad, edate = db.get_pad(f"EA{antID:02d}", tStart)
                x,y,z = db.get_xyz(pad, tStart)
                #print("  Pad: %s" % pad)
                #print("  VLA relative XYZ: %.3f, %.3f, %.3f" % (x,y,z))
                
                ## Move into the LWA1 coordinate system
                ### relative to ECEF
                xyz = np.array([x,y,z])
                xyz += VLA_ECEF
                ### ECEF to LWA1
                enz = get_enz_offset(LWA1_ECEF, xyz)
                
                ## Set an apparent position if WiDAR is already applying a delay model
                apparent_enz = (None, None, None)
                if args.no_vla_delay_model:
                    apparent_xyz = VLA_ECEF
                    apparent_enz = get_enz_offset(LWA1_ECEF, apparent_xyz)
                    
                ## VLA time offset
                off = args.vla_offset
                                
                ## Save
                corrConfig['context']['observer'] = header['OBSERVER']
                try:
                    corrConfig['context']['project'] = header['BASENAME'].split('_')[0]
                    corrConfig['context']['session'] = header['BASENAME'].split('_')[1].replace('sb', '')
                except IndexError:
                    corrConfig['context']['project'] = header['BASENAME'].split('.')[0]
                    corrConfig['context']['session'] = header['BASENAME'].split('.')[1].replace('sb', '')
                corrConfig['context']['vlaref'] = re.sub('\.[0-9]+\.[0-9]+\.[AB][CD]-.*', '', header['BASENAME'])
                corrConfig['source']['name'] = header['SRC_NAME']
                corrConfig['source']['intent'] = 'target'
                corrConfig['source']['ra2000'] = header['RA_STR']
                corrConfig['source']['dec2000'] = header['DEC_STR']
                corrConfig['inputs'].append( {'file': filename, 'type': 'VDIF', 
                                              'antenna': 'EA%02i' % antID, 'pols': 'Y, X', 
                                              'location': (enz[0], enz[1], enz[2]),
                                              'apparent_location': (apparent_enz[0], apparent_enz[1], apparent_enz[2]),
                                              'clockoffset': (off, off), 'fileoffset': 0, 
                                              'pad': pad, 'tstart': tStart, 'tstop': tStop, 'freq':header['OBSFREQ']} )
                                        
            except Exception as e:
                sys.stderr.write(f"ERROR reading VDIF file: {str(e)}\n")
                sys.stderr.flush()
                
        elif ext == '.tgz':
            ## LWA Metadata
            try:
                ## Extract the file information so that we can pair things together
                fileInfo = metabundle.get_session_metadata(filename)
                for obsID in fileInfo.keys():
                    metadata[fileInfo[obsID]['tag']] = filename
                    
            except Exception as e:
                sys.stderr.write(f"ERROR reading metadata file: {str(e)}\n")
                sys.stderr.flush()
                
        # Done
        fh.close()
        
    # Close out the connection to NRAO
    try:
        db.close()
    except AttributeError:
        pass
        
    # Choose a VDIF reference file, if there is one, and mark whether or 
    # not DRX files were found
    vdifRefFile = None
    isDRX = False
    for cinp in corrConfig['inputs']:
        if cinp['type'] == 'VDIF':
            if vdifRefFile is None:
                vdifRefFile = cinp
        elif cinp['type'] == 'DRX':
                isDRX = True
            
    # Set a state variable so that we can generate a warning about missing
    # DRX files
    drxFound = False
    
    # Purge DRX files that don't make sense
    toPurge = []
    drxFound = False
    lwasvFound = False
    for cinp in corrConfig['inputs']:
        ### Sort out multiple DRX files - this only works if we have only one LWA station
        if cinp['type'] == 'DRX':
            if vdifRefFile is not None:
                l0, l1 = cinp['tstart'], cinp['tstop']
                v0, v1 = vdifRefFile['tstart'], vdifRefFile['tstop']
                ve = (v1 - v0).total_seconds()
                overlapWithVDIF = (v0>=l0 and v0<l1) or (l0>=v0 and l0<v1)
                lvo = (min([v1,l1]) - max([v0,l0])).total_seconds()
                if not overlapWithVDIF or lvo < 0.25*ve:
                    toPurge.append( cinp )
                drxFound = True
            if cinp['antenna'] == 'LWA-SV':
                lwasvFound = True
    for cinp in toPurge:
        del corrConfig['inputs'][corrConfig['inputs'].index(cinp)]
        
    # Sort the inputs based on the antenna name - this puts LWA1 first, 
    # LWA-SV second, LWA-NA third, and the VLA at the end in 'EA' antenna order, i.e., 
    # EA01, EA02, etc.
    corrConfig['inputs'].sort(key=lambda x: 0 if x['antenna'] == 'LWA1' else (1 if x['antenna'] == 'LWA-SV' else (2 if x['antenna'] == 'LWA-NA' else int(x['antenna'][2:], 10))))
    
    # VDIF/DRX warning check/report
    if vdifRefFile is not None and isDRX and not drxFound:
        sys.stderr.write("WARNING: DRX files provided but none overlapped with VDIF data")
        
    # Duplicate antenna check
    antCounts = {}
    for cinp in corrConfig['inputs']:
        try:
            antCounts[cinp['antenna']] += 1
        except KeyError:
            antCounts[cinp['antenna']] = 1
    for ant in antCounts.keys():
        if antCounts[ant] != 1:
            sys.stderr.write(f"WARNING: Antenna '{ant}' is defined {antCounts[ant]} times")
            
    # Update the file offsets to get things lined up better
    tMax = max([cinp['tstart'] for cinp in corrConfig['inputs']])
    for cinp in corrConfig['inputs']:
        diff = tMax - cinp['tstart']
        offset = diff.days*86400 + diff.seconds + diff.microseconds/1e6
        cinp['fileoffset'] = max([0, offset])
        
    # Reconcile the source lists for when we have eLWA data.  This is needed so
    # that we use the source information contained in the VDIF files rather than
    # the stub information contained in the SDFs
    if len(sources) <= 1:
        if corrConfig['source']['name'] != '':
            ## Update the source information with what comes from the VLA
            try:
                sources[0] = corrConfig['source']
            except IndexError:
                sources.append( corrConfig['source'] )
    # Update the dwell time using the minimum on-source time for all inputs if 
    # there is only one source, i.e., for full eLWA runs
    if len(sources) == 1:
        sources[0]['start'] = max([cinp['tstart'] for cinp in corrConfig['inputs']])
        sources[0]['stop'] = min([cinp['tstop'] for cinp in corrConfig['inputs']])
        
    # Render the configuration
    startRef = sources[0]['start']
    s = 0
    for source in sources:
        startOffset = source['start'] - startRef
        startOffset = startOffset.total_seconds()
        
        dur = source['stop'] - source['start']
        dur = dur.total_seconds()
        
        ## Skip over dummy scans and scans that start after the files end
        if source['intent'] in (None, 'dummy'):
            continue
        if source['start'] > max([cinp['tstop'] for cinp in corrConfig['inputs']]):
            print("Skipping scan of %s which starts at %s, %.3f s after the data end" % (source['name'], source['start'], (source['start'] - max([cinp['tstop'] for cinp in corrConfig['inputs']])).total_seconds()))
            continue
            
        ## Small correction for the first scan to compensate for stale data at LWA-SV
        if lwasvFound and s == 0:
            startOffset += 10.0
            dur -= 10.0

        ## Skip over scans that are too short
        if dur < args.minimum_scan_length:
            continue
            
        ## Setup
        if args.output is None:
            fh = sys.stdout
        else:
            outname = args.output
            if len(sources) > 1:
                outname += str(s+1)
            fh = open(outname, 'w')
            
        try:
            repo = git.Repo(os.path.dirname(os.path.abspath(__file__)))
            try:
                branch = repo.active_branch.name
                hexsha = repo.active_branch.commit.hexsha
            except TypeError:
                branch = '<detached>'
                hexsha = repo.head.commit.hexsha
            shortsha = hexsha[-7:]
            dirty = ' (dirty)' if repo.is_dirty() else ''
        except git.exc.GitError:
            branch = 'unknown'
            hexsha = 'unknown'
            shortsha = 'unknown'
            dirty = ''
            
        ## Preamble
        fh.write("# Created\n")
        fh.write("#  on %s\n" % datetime.now())
        fh.write("#  using %s, revision %s.%s%s\n" % (os.path.basename(__file__), branch, shortsha, dirty))
        fh.write("\n")
        ## Observation context
        fh.write("Context\n")
        fh.write("  Observer  %s\n" % corrConfig['context']['observer'])
        fh.write("  Project   %s\n" % corrConfig['context']['project'])
        if corrConfig['context']['session'] is not None:
            fh.write("  Session   %s\n" % corrConfig['context']['session'])
        if corrConfig['context']['vlaref'] is not None:
            fh.write("  VLARef    %s\n" % corrConfig['context']['vlaref'])
        fh.write("EndContext\n")
        fh.write("\n")
        ## Configuration, if present
        if corrConfig['setup'] is not None:
            fh.write("Configuration\n")
            fh.write("  Channels     %i\n" % corrConfig['setup']['channels'])
            fh.write("  IntTime      %.3f\n" % corrConfig['setup']['inttime'])
            fh.write("  PolBasis     %s\n" % corrConfig['setup']['basis'])
            fh.write("EndConfiguration\n")
            fh.write("\n")
        ## Source
        fh.write("Source\n")
        fh.write("# Observation start is %s\n" % source['start'])
        fh.write("# Duration is %s\n" % (source['stop'] - source['start'],))
        fh.write("  Name     %s\n" % source['name'])
        fh.write("  Intent   %s\n" % source['intent'].lower())
        if source['name'] not in ('Sun', 'Jupiter'):
            fh.write("  RA2000   %s\n" % source['ra2000'])
            fh.write("  Dec2000  %s\n" % source['dec2000'])
        fh.write("  Duration %.3f\n" % dur)
        fh.write("SourceDone\n")
        fh.write("\n")
        ## Input files
        for cinp in corrConfig['inputs']:
            fh.write("Input\n")
            fh.write("# Start time is %s\n" % cinp['tstart'])
            fh.write("# Stop time is %s\n" % cinp['tstop'])
            try:
                fh.write("# Beam is %i\n" % cinp['beam'])
            except KeyError:
                pass
            try:
                fh.write("# VLA pad is %s\n" % cinp['pad'])
            except KeyError:
                pass
            try:
                fh.write("# Frequency tuning 1 is %.3f Hz\n" % cinp['freq'][0])
                fh.write("# Frequency tuning 2 is %.3f Hz\n" % cinp['freq'][1])
            except TypeError:
                fh.write("# Frequency tuning is %.3f Hz\n" % cinp['freq'])
            fh.write("  File             %s\n" % cinp['file'])
            try:
                metaname = metadata[os.path.basename(cinp['file'])]
                fh.write("  MetaData         %s\n" % metaname)
            except KeyError:
                if cinp['type'] == 'DRX':
                    sys.stderr.write("WARNING: No metadata found for '%s', source %i\n" % (os.path.basename(cinp['file']), s+1))
                    sys.stderr.flush()
                pass
            fh.write("  Type             %s\n" % cinp['type'])
            fh.write("  Antenna          %s\n" % cinp['antenna'])
            fh.write("  Pols             %s\n" % cinp['pols'])
            fh.write("  Location         %.6f, %.6f, %.6f\n" % cinp['location'])
            try:
                if cinp['apparent_location'][0] is not None:
                    fh.write("  ApparentLocation %.6f, %.6f, %.6f\n" % cinp['apparent_location'])
            except KeyError:
                pass
            fh.write("  ClockOffset      %s, %s\n" % cinp['clockoffset'])
            fh.write("  FileOffset       %.3f\n" % (startOffset + cinp['fileoffset'],))
            fh.write("InputDone\n")
            fh.write("\n")
        if fh != sys.stdout:
            fh.close()
            
        # Increment the source/file counter
        s += 1


if __name__ == "__main__":
    # Helper function for validating the time offset options
    def time_string(value):
        try:
            parse_time_string(value)
        except Exception as e:
            msg = "%r does not appear to be a time string"
            raise argparse.ArgumentTypeError(msg)
        return value.strip()
        
    # Cleanup the command line since argparse has a problem with the negative 
    # clock offsets
    for i in range(len(sys.argv)):
        if sys.argv[i][0] == '-':
            try:
                time_string(sys.argv[i])
                ## If we made it this far it looks like we have a time.  
                ## Protect it with a leading space
                sys.argv[i] = " %s" % sys.argv[i]
            except:
                pass
                
    parser = argparse.ArgumentParser(
        description='given a collection of LWA/VLA data files, or a directory containing LWA/VLA/eLWA data files, generate a configuration file for superCorrelator.py',
        epilog="If 'filename' is a directory, only the first argument is used to find data files.", 
        formatter_class=argparse.ArgumentDefaultsHelpFormatter
        )
    parser.add_argument('filename', type=str, nargs='+', 
                        help='file or directory name to process')
    parser.add_argument('-n', '--no-vla-delay-model', action='store_true',
                        help='process assuming that WiDAR has already applied a delay model')
    parser.add_argument('-l', '--lwa1-offset', type=time_string, default='0.0', 
                        help='LWA1 clock offset')
    parser.add_argument('-s', '--lwasv-offset', type=time_string, default='0.0', 
                        help='LWA-SV clock offset')
    parser.add_argument('-a', '--lwana-offset', type=time_string, default='0.0',
                        help='LWA-NA clock offset')
    parser.add_argument('-v', '--vla-offset', type=time_string, default='0.0',
                        help='VLA clock offset')
    parser.add_argument('-m', '--minimum-scan-length', type=float, default=-np.inf,
                        help='minimum scan length in seconds to write a configuration file for')
    parser.add_argument('-o', '--output', type=str, 
                        help='write the configuration to the specified file')
    args = parser.parse_args()
    main(args)<|MERGE_RESOLUTION|>--- conflicted
+++ resolved
@@ -35,11 +35,7 @@
 ## Derived from the 2018 Feb 23 observations of 3C295 and 3C286
 ## with LWA1 and LWA-SV.  This also includes the shift detailed
 ## above for LWA1
-<<<<<<< HEAD
-LWASV_ECEF = numpy.array((-1531556.98709475, -5045435.8720832, 3579254.27947458))
-=======
 LWASV_ECEF = np.array((-1531556.98709475, -5045435.8720832, 3579254.27947458))
->>>>>>> 663a57b6
 
 ## Derived from the center of array position
 ## taken from the North Arm Site survey on 
@@ -206,19 +202,6 @@
                 for obsID in fileInfo.keys():
                     metadata[fileInfo[obsID]['tag']] = filename
                     
-<<<<<<< HEAD
-                ## Figure out LWA1 vs LWA-SV vs LWA-NA?
-                try:
-                    cs = metabundle.get_command_script(filename)
-                    site = 'LWA1'
-                except (RuntimeError, ValueError):
-                    try:
-                        cs = metabundleADP.get_command_script(filename)
-                        site = 'LWA-SV'
-                    except (RuntimeError, ValueError):
-                        site = 'LWA-NA'
- 
-=======
                 ## Figure out LWA1 vs LWA-SV
                 sta = metabundle.get_station(filename)
                 if sta is not None:
@@ -229,16 +212,13 @@
                 else:
                     try:
                         cs = metabundle.get_command_script(filename)
-                        for c in cs:
-                            if c['subsystem_id'] == 'DP':
-                                site = 'LWA1'
-                                break
-                            elif c['subsystem_id'] == 'ADP':
-                                site = 'LWA-SV'
-                                break
+                        site = 'LWA1'
                     except (RuntimeError, ValueError):
-                        site = 'LWA-SV'
->>>>>>> 663a57b6
+                        try:
+                            cs = metabundleADP.get_command_script(filename)
+                            site = 'LWA-SV'
+                        except (RuntimeError, ValueError):
+                            site = 'LWA-NA'
                 for obsID in fileInfo.keys():
                     lwasite[fileInfo[obsID]['tag']] = site
                     
@@ -274,20 +254,9 @@
                     sitename = 'LWA1'
                     
                 ## Get the location so that we can set site-specific parameters
-<<<<<<< HEAD
-                if sitename == 'LWA1':
-                    xyz = LWA1_ECEF
-                    off = args.lwa1_offset
-                elif sitename == 'LWA-SV':
-                    xyz = LWASV_ECEF
-                    off = args.lwasv_offset
-                elif sitename == 'LWA-NA':
-                    xyz = LWANA_ECEF
-                    off = args.lwana_offset
-=======
                 if isinstance(sitename, np.ndarray):
                     found_site = False
-                    for ref_pos,ref_off in zip((LWA1_ECEF, LWASV_ECEF), (args.lwa1_offset, args.lwasv_offset)):
+                    for ref_pos,ref_off in zip((LWA1_ECEF, LWASV_ECEF, LWANA_ECEF), (args.lwa1_offset, args.lwasv_offset, args.lwana_offset)):
                         d = np.sqrt(((sitename - ref_pos)^2).sum())
                         if d < 200:
                             found_site = True
@@ -298,7 +267,6 @@
                     if not found_site:
                         sys.stderr.write(f"WARNING: Unknown LWA site '{sitename}', no clock offset applied")
                         
->>>>>>> 663a57b6
                 else:
                     if sitename == 'LWA1':
                         xyz = LWA1_ECEF
