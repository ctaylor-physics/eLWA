--- conflicted
+++ resolved
@@ -37,18 +37,15 @@
 ## above for LWA1
 LWASV_ECEF = np.array((-1531556.98709475, -5045435.8720832, 3579254.27947458))
 
-<<<<<<< HEAD
-## Based on CASA Observatories data added by helpdesk ticket NRAO-32983
-OVROLWA_ECEF = np.array((-2409247.2041188804, -4477889.562214502, 3839327.8281910145))
-
-=======
 ## Derived from the center of array position
 ## taken from the North Arm Site survey on 
 ## 3/16/2015 by van Gulick Surveying. 
 ## To be replaced with astronomical calibration 
 ## during ongoing station commissioning.
 LWANA_ECEF = np.array((-1599959.5818680217,-5031398.357418212,3570335.8808517447))
->>>>>>> 5f8dfd2c
+
+## Based on CASA Observatories data added by helpdesk ticket NRAO-32983
+OVROLWA_ECEF = np.array((-2409247.2041188804, -4477889.562214502, 3839327.8281910145))
 
 ## Correlator configuration regexs
 CORR_CHANNELS = re.compile('corrchannels:(?P<channels>\d+)')
@@ -222,18 +219,12 @@
                     except (RuntimeError, ValueError):
                         try:
                             cs = metabundleADP.get_command_script(filename)
-<<<<<<< HEAD
                             for c in cs:
                                 if c['subsystem_id'] == 'ADP':
                                     site = 'LWA-SV'
                                     break
                         except (RuntimeError, ValueError):
-                            site = 'OVRO-LWA'
-=======
-                            site = 'LWA-SV'
-                        except (RuntimeError, ValueError):
-                            site = 'LWA-NA'
->>>>>>> 5f8dfd2c
+                            site = 'LWA-NA' # But it could also be OVRO-LWA
                 for obsID in fileInfo.keys():
                     lwasite[fileInfo[obsID]['tag']] = site
                     
@@ -266,16 +257,16 @@
                 try:
                     sitename = lwasite[os.path.basename(filename)]
                 except KeyError:
-                    sitename = 'LWA1'
-                    
+                    _, optag = filename.rsplit('_', 1)
+                    if len(optag) > 12:
+                        sitename = 'OVRO-LWA'
+                    else:
+                        sitename = 'LWA1'
+                        
                 ## Get the location so that we can set site-specific parameters
                 if isinstance(sitename, np.ndarray):
                     found_site = False
-<<<<<<< HEAD
-                    for ref_pos,ref_off in zip((LWA1_ECEF, LWASV_ECEF, OVROLWA_ECEF), (args.lwa1_offset, args.lwasv_offset, args.ovrolwa_offset)):
-=======
-                    for ref_pos,ref_off in zip((LWA1_ECEF, LWASV_ECEF, LWANA_ECEF), (args.lwa1_offset, args.lwasv_offset, args.lwana_offset)):
->>>>>>> 5f8dfd2c
+                    for ref_pos,ref_off in zip((LWA1_ECEF, LWASV_ECEF, LWANA_ECEF, OVROLWA_ECEF), (args.lwa1_offset, args.lwasv_offset, args.lwana_offset, args.ovrolwa_offset)):
                         d = np.sqrt(((sitename - ref_pos)^2).sum())
                         if d < 200:
                             found_site = True
@@ -293,12 +284,15 @@
                     elif sitename == 'LWA-SV':
                         xyz = LWASV_ECEF
                         off = args.lwasv_offset
+                    elif sitename == 'LWA-NA':
+                        xyz = LWANA_ECEF
+                        off = args.lwana_offset
                     elif sitename == 'OVRO-LWA':
                         xyz = OVROLWA_ECEF
                         off = args.ovrolwa_offset
                     else:
                         raise RuntimeError(f"Unknown LWA site '{sitename}'")
-                    
+                        
                 ## Move into the LWA1 coordinate system
                 ### ECEF to LWA1
                 enz = get_enz_offset(LWA1_ECEF, xyz)
@@ -698,13 +692,10 @@
                         help='LWA1 clock offset')
     parser.add_argument('-s', '--lwasv-offset', type=time_string, default='0.0', 
                         help='LWA-SV clock offset')
-<<<<<<< HEAD
+    parser.add_argument('-a', '--lwana-offset', type=time_string, default='0.0',
+                        help='LWA-NA clock offset')
     parser.add_argument('-r', '--ovrolwa-offset', type=time_string, default='0.0', 
                         help='OVRO-LWA clock offset')
-=======
-    parser.add_argument('-a', '--lwana-offset', type=time_string, default='0.0',
-                        help='LWA-NA clock offset')
->>>>>>> 5f8dfd2c
     parser.add_argument('-v', '--vla-offset', type=time_string, default='0.0',
                         help='VLA clock offset')
     parser.add_argument('-m', '--minimum-scan-length', type=float, default=-np.inf,
