"""
RFI flagging module for use with eLWA data.
"""

import sys
import time
import numpy as np
from io import StringIO
    
from lsl.common.stations import lwa1
from lsl.statistics import robust
from lsl.correlator import uvutils


def flag_bandpass_freq(freq, data, width=250e3, clip=3.0, grow=True, freq_range=None):
    """
    Given an array of frequencies and a 2-D (time by frequency) data set, 
    flag channels that appear to deviate from the median bandpass.  Returns
    a two-element tuple of the median bandpass and the channels to flag.
    Setting the 'grow' keyword to True enlarges each contiguous channel 
    mask by one channel on either side to mask edge effects.
    """
    
    # Ready the frequency range flagger
    if freq_range is None:
        freq_range = [np.inf, -np.inf]
        
    # Create the median bandpass and setup the median smoothed bandpass model
    if data.dtype.kind == 'c':
        spec = np.abs(data)
    else:
        spec = data
    spec = np.median(spec, axis=0)
    smth = spec*0.0
    
    # Calculate the median window size - the target is determined from the 
    # 'width' keyword, which is assumed to be in Hz
    winSize = int(1.0*width/(freq[1]-freq[0]))
    winSize += ((winSize+1)%2)
    
    # Compute the smoothed bandpass model
    for i in range(smth.size):
        mn = max([0, i-winSize//2])
        mx = min([i+winSize//2+1, smth.size])
        smth[i] = np.median(spec[mn:mx])
    try:
        scl = robust.mean(smth)
        smth /= robust.mean(smth)
    except ValueError:
        scl = np.mean(smth)
        smth /= np.mean(smth)
        
    # Apply the model and find deviant channels
    bp = spec / smth
    try:
        dm = robust.mean(bp)
        ds = robust.std(bp)
    except ValueError:
        dm = np.mean(bp)
        ds = np.std(bp)
    fmask = np.zeros(freq.size, dtype=bool)
    fmask[np.where( (np.abs(bp-dm) > clip*ds) | (smth < 0.1) )] = True
    if isinstance(freq_range[0], (tuple, list)):
        for section in freq_range:
            fmask[np.where( ((freq >= section[0]) & (freq <= section[1])) )] = True
    else:
        fmask[np.where( ((freq >= freq_range[0]) & (freq <= freq_range[1])) )] = True
    bad = np.where(fmask == True)[0]
    
    # Make sure we have flagged appropriately and revert the flags as needed.  We
    # specifically need this when we have flagged everything because the bandpass 
    # is very smooth, i.e., LWA-SV and some of the LWA1-LWA-SV data
    if len(bad) == bp.size and ds < 1e-6 and spec.mean() > 1e-6:
        dm = np.mean(bp)
        ds = np.std(bp)
        fmask = np.zeros(freq.size, dtype=bool)
        fmask[np.where( (np.abs(bp-dm) > clip*ds) | (smth < 0.1) )] = True
        if isinstance(freq_range[0], (tuple, list)):
            for section in freq_range:
                fmask[np.where( ((freq >= section[0]) & (freq <= section[1])) )] = True
        else:
            fmask[np.where( ((freq >= freq_range[0]) & (freq <= freq_range[1])) )] = True
        bad = np.where(fmask == True)[0]
        
    if grow:
        try:
            # If we need to grow the mask, find contiguous flagged regions
            windows = [[bad[0],bad[0]],]
            for b in bad[1:]:
                if b == windows[-1][1] + 1:
                    windows[-1][1] = b
                else:
                    windows.append( [b,b] )
                    
            # For each flagged region, pad the beginning and the end
            for window in windows:
                start, stop = window
                start -= 1
                stop += 1
                if start > 0 and start not in bad:
                    bad = np.append(bad, start)
                if stop < bp.size and stop not in bad:
                    bad = np.append(bad, stop)
        except IndexError:
            pass
            
    # Done
    return spec, bad


def flag_bandpass_time(times, data, width=30.0, clip=3.0, time_range=None):
    """
    Given an array of times and a 2-D (time by frequency) data set, flag
    times that appear to deviate from the overall drift in power.  Returns
    a two-element tuple of the median power drift and the times to flag.
    """
    
    # Ready the frequency range flagger
    if time_range is None:
        time_range = [np.inf, -np.inf]
        
    # Create the median drift and setup the median smoothed drift model
    if data.dtype.kind == 'c':
        drift = np.abs(data)
    else:
        drift = data
    drift = np.median(drift, axis=1)
    smth = drift*0.0
    
    # Calculate the median window size - the target is determined from the 
    # 'width' keyword, which is assumed to be in s
    winSize = int(1.0*width/(times[1]-times[0]))
    winSize += ((winSize+1)%2)
    
    # Compute the smoothed drift model
    for i in range(smth.size):
        mn = max([0, i-winSize//2])
        mx = min([i+winSize//2+1, smth.size])
        smth[i] = np.median(drift[mn:mx])
    try:
        scl = robust.mean(smth)
        smth /= robust.mean(smth)
    except ValueError:
        scl = np.mean(smth)
        smth /= np.mean(smth)
        
    # Apply the model and find deviant times
    bp = drift / smth
    try:
        dm = robust.mean(bp)
        ds = robust.std(bp)
    except ValueError:
        dm = np.mean(bp)
        ds = np.std(bp)
    bad = np.where( (np.abs(bp-dm) > clip*ds) \
                   | ((times >= time_range[0]) & (times <= time_range[1])) )[0]
    
    # Done
    return drift, bad


def mask_bandpass(antennas, times, freq, data, width_time=30.0, width_freq=250e3, clip=3.0, grow=True, freq_range=None, time_range=None, verbose=False):
    """
    Given a list of antennas, an array of times, and array of frequencies, 
    and a 3-D (time by baseline by frequency) data set, flag RFI and return 
    a bool mask suitable for creating a masked array.  This function:
    1) Calls flag_bandpass_freq() and flag_bandpass_time() to create an
        initial mask, 
    2) Uses the median bandpass and power drift from (1) to flatten data, 
        and
    3) Flags any remaining deviant points in the flattened data.
    """
    
    # Load up the lists of baselines
    try:
        blList = uvutils.get_baselines([ant for ant in antennas if ant.pol == 0], include_auto=True)
    except AttributeError:
        blList = uvutils.get_baselines(antennas, include_auto=True)
        
    # Get the initial power and mask
    power = np.abs(data)
    try:
        mask = data.mask
    except AttributeError:
        mask = np.zeros(data.shape, dtype=bool)
        
    # Loop over baselines
    for i,bl in enumerate(blList):
        try:
            ant1, ant2 = bl[0].stand.id, bl[1].stand.id
        except AttributeError:
            ant1, ant2 = bl
            
        ##
        ## Part 0 - Sanity check
        ##
        subpower = power[:,i,:]
        if subpower.sum() == 0.0:
            mask[:,i,:] = True
            if verbose:
                print(f"Flagging {100.0*subpower.mask.sum()/subpower.mask.size:6.1f}% on baseline {ant1:2d}, {ant2:2d}")
            continue
            
        ##
        ## Part 1 - Initial flagging with flag_bandpass_freq() and flag_bandpass_time()
        ##
        bp, flagsF = flag_bandpass_freq(freq, subpower, width=width_freq, clip=clip, grow=grow,
                                        freq_range=freq_range)
        drift, flagsT = flag_bandpass_time(times, subpower, width=width_time, clip=clip,
                                           time_range=time_range)
        
        ## Build up a np.ma version of the data using the flags we just found
        try:
            subpower.mask
            subpower = np.ma.array(subpower.data, mask=mask[:,i,:])
        except AttributeError:
            subpower = np.ma.array(subpower, mask=mask[:,i,:])
        subpower.mask[flagsT,:] = True
        subpower.mask[:,flagsF] = True
        
        ##
        ## Part 2 - Flatten the data with we we just found
        ##
        for j in range(subpower.shape[0]):
            subpower.data[j,:] /= bp
            subpower.data[j,:] /= drift[j]
            
        ##
        ## Part 3 - Flag deviant points
        ##
        try:
            dm = robust.mean(subpower)
            ds = robust.std(subpower)
        except ValueError:
            dm = np.mean(subpower)
            ds = np.std(subpower)
        bad = np.where( (np.abs(subpower-dm) > clip*ds) )
        subpower.mask[bad] = True
        
        ## Report, if requested
        if verbose:
            print(f"Flagging {100.0*subpower.mask.sum()/subpower.mask.size:6.1f}% on baseline {ant1:2d}, {ant2:2d}")
            
        ## Update the global mask
        mask[:,i,:] = subpower.mask
        
    # Done
    return mask


def mask_spurious(antennas, times, uvw, freq, data, clip=3.0, nearest=15, includeLWA=False, verbose=False):
    """
    Given a list of antenna, an array of times, an array of uvw coordinates, 
    an array of frequencies, and a 3-D (times by baselines by frequencies) 
    data set, look for and flag baselines with spurious correlations.  Returns
    a bool mask suitable for creating a masked array.
    """
    
    # Build the exclusion list
    exclude = ()
    if not includeLWA:
<<<<<<< HEAD
        exclude = (51, 52, 53)
        
=======
        antLookup = {ant.config_name: ant.stand.id for ant in antennas if ant.pol == 0}
        for name in ('LWA1', 'LWASV', 'LWANA'):
            try:
                exclude.append( antLookup[name] )
            except KeyError:
                pass
                
>>>>>>> 663a57b6
    # Load up the lists of baselines
    try:
        blList = uvutils.get_baselines([ant for ant in antennas if ant.pol == 0], include_auto=True)
    except AttributeError:
        blList = uvutils.get_baselines(antennas, include_auto=True)
        
    # Get the initial power and mask
    power = np.abs(data)
    try:
        mask = data.mask
    except AttributeError:
        mask = np.zeros(data.shape, dtype=bool)
        
    # Setup StringIO so that we can deal with the annoying
    # 'Warning: converting a masked element to nan.' messages.
    # This is a *little* dangerous since it can also hide 
    # exceptions but I guess that is the price.
    sys.stderr = StringIO()
    
    # Loop through the baselines to find out what is an auto-correlations 
    # and what is not.  If it is an auto-correlation, save the median power
    # so that we can compare the cross-correlations appropriately.  If it is
    # a cross-correlations, save the baseline index so that we can use it 
    # later.
    cross, auto = [], {}
    for i,bl in enumerate(blList):
        try:
            ant1, ant2 = bl[0].stand.id, bl[1].stand.id
        except AttributeError:
            ant1, ant2 = bl
            
        if ant1 == ant2:
            auto[bl[0]] = np.ma.median(power[:,i,:])
        elif ant1 not in exclude and ant2 not in exclude:
            cross.append(i)
            
    # Average the power over frequency
    power = np.ma.mean(power, axis=2)

    # Average the uvw coordinates over time and frequency
    uvw = uvw.mean(axis=0).mean(axis=1)
    
    # Loop through the baselines to find baselines that seem too strong based 
    # on their neighbors
    for i,bl in enumerate(blList):
        ## Is it an auto-correlation?  If so, ship it
        try:
            ant1, ant2 = bl[0].stand.id, bl[1].stand.id
        except AttributeError:
            ant1, ant2 = bl
        if ant1 == ant2:
            continue
        if ant1 in exclude or ant2 in exclude:
            continue
            
        ## Compute the distance to all other baselines and select the
        ## nearest 'nearest' non-auto-correlation points.
        dist = (uvw[cross,0]-uvw[i,0])**2 + (uvw[cross,1]-uvw[i,1])**2
        closest = [cross[j] for j in np.argsort(dist)[1:nearest+1]]
        
        ## Compute the relative gain corrections from the auto-correlations
        cgain = [np.sqrt(auto[blList[j][0]]*auto[blList[j][1]]) for j in closest]
        bgain = np.sqrt(auto[bl[0]]*auto[bl[1]])
        
        ## Flag deviant times
        try:
            dm = robust.mean(power[:,closest] / cgain)
            ds = robust.std(power[:,closest] / cgain)
        except ValueError:
            dm = np.mean(power[:,closest] / cgain)
            ds = np.std(power[:,closest] / cgain)
        bad = np.where( np.abs(power[:,i] / bgain - dm) > clip*ds )[0]
        mask[bad,i,:] = True
        
        ## Report, if requested
        if len(bad) > 0 and verbose:
            print(f"Flagging {len(bad):3d} integrations on baseline {ant1:2d}, {ant2:2d}")
            
    # Cleanup the StringIO instance
    sys.stderr.close()
    sys.stderr = sys.__stderr__
    
    # Done
    return mask


def cleanup_mask(mask, max_frac=0.75):
    """
    Given a 3-D (times by baseline by frequency) np.ma array mask, look 
    for dimensions with high flagging.  Completely mask those with more than
    'max_frac' flagged.
    """
    
    nt, nb, nc = mask.shape
    # Time
    for i in range(nt):
        frac = 1.0*mask[i,:,:].sum() / nb / nc
        if frac > max_frac:
            mask[i,:,:] = True
    # Baseline
    for i in range(nb):
        frac = 1.0*mask[:,i,:].sum() / nt / nc
        if frac > max_frac:
            mask[:,i,:] = True
    # Frequency
    for i in range(nc):
        frac = 1.0*mask[:,:,i].sum() / nt / nb
        if frac > max_frac:
            mask[:,:,i] = True
            
    # Done
    return mask


def summarize_mask(antennas, times, freq, mask):
    """
    Print a simple text-based report of the flagging specified in the 
    provided mask.
    """
    
    # Load up the lists of baselines
    try:
        blList = uvutils.get_baselines([ant for ant in antennas if ant.pol == 0], include_auto=True)
    except AttributeError:
        blList = uvutils.get_baselines(antennas, include_auto=True)
        
    # Build an antennas list to keep track of flagging
    antennaFracs = {}
    
    # Loop over baselines
    print("Baseline Statistics:")
    for i,bl in enumerate(blList):
        try:
            ant1, ant2 = bl[0].stand.id, bl[1].stand.id
        except AttributeError:
            ant1, ant2 = bl
            
        ## Pull out this baselines mask
        submask = mask[:,i,:]
        frac = 100.0*submask.sum() / submask.size
        
        ## Save on a per-antenna basis for a global report
        try:
            antennaFracs[ant1].append(frac)
        except KeyError:
            antennaFracs[ant1] = [frac,]
        if ant1 != ant2:
            try:
                antennaFracs[ant2].append(frac)
            except KeyError:
                antennaFracs[ant2] = [frac,]
                
        ## Baseline report
        print(f"  {i+1:3d}) Flagged {frac:.1f}% on baseline {ant1:2d}, {ant2:2d}")
        
    frac = 100.0*mask.sum() / mask.size
    print("Global Statistics:")
    print(f"  Flagged {frac:.1f}% globally")
    print("  Antenna Breakdown:")
    for ant in sorted(antennaFracs.keys()):
        fracs = antennaFracs[ant]
        frac = 1.0 * sum(fracs) / len(fracs)
        print(f"    {ant:2d} flagged {frac:.1f}% on average")


def create_flag_groups(times, freq, mask):
    """
    Given a 2-D (times by frequency) data set, create rectangular flagging 
    regions suitable for use in a FLAG table.  Returns a two-element tuple
    containing:
    1) a list of element based regions
        -> (idx0 start, idx0 stop, idx1 start, idx1 stop) and
    2) a list of physical based regions
        -> (time start, time stop, frequency start, frequency stop).
    """
    
    # Pass 0 - Check to see if the mask is full
    full = mask.sum() // mask.size
    if full:
        flagsD = [(0, mask.shape[0]-1, 0, mask.shape[1]-1),]
        flagsP = [(times.min(), times.max(), freq.min(), freq.max()),]
        return flagsD, flagsP
        
    flagsD = []
    flagsP = []
    claimed = np.zeros(mask.shape, dtype=bool)
    group = np.where( mask )
    for l in range(len(group[0])):
        i, j = group[0][l], group[1][l]
        if claimed[i,j]:
            continue
            
        ## Some things are large, check that first
        if i == 0:
            dx, dy = mask.shape[0], 1
            sub = mask[i:i+dx,j:j+dy]
            if sub.sum() == sub.size:
                while sub.sum() == sub.size and j+dy <= mask.shape[1]:
                    dy += 1
                    sub = mask[i:i+dx,j:j+dy]
                dy -= 1
                
                claimed[i:i+dx,j:j+dy] = True
                flagsD.append( (i, i+dx-1, j, j+dy-1) )
                flagsP.append( (times[i], times[i+dx-1], freq[j], freq[j+dy-1]) )
                continue
                
        elif j == 0:
            dx, dy = 1, mask.shape[1]
            sub = mask[i:i+dx,j:j+dy]
            if sub.sum() == sub.size:
                while sub.sum() == sub.size and i+dx <= mask.shape[0]:
                    dx += 1
                    sub = mask[i:i+dx,j:j+dy]
                dx -= 1
                
                claimed[i:i+dx,j:j+dy] = True
                flagsD.append( (i, i+dx-1, j, j+dy-1) )
                flagsP.append( (times[i], times[i+dx-1], freq[j], freq[j+dy-1]) )
                continue
                
        ## Grow along the first dimension
        dx, dy = 1, 1
        sub = mask[i:i+dx,j:j+dy]
        while sub.sum() == sub.size and i+dx <= mask.shape[0]:
            dx += 1
            sub = mask[i:i+dx,j:j+dy]
        dx -= 1
        
        ## Grow along the second dimension
        sub = mask[i:i+dx,j:j+dy]
        while sub.sum() == sub.size and j+dy <= mask.shape[1]:
            dy += 1
            sub = mask[i:i+dx,j:j+dy]
        dy -= 1
        
        ## Claim as processed
        claimed[i:i+dx,j:j+dy] = True
        flagsD.append( (i, i+dx-1, j, j+dy-1) )
        flagsP.append( (times[i], times[i+dx-1], freq[j], freq[j+dy-1]) )
        
    return flagsD, flagsP<|MERGE_RESOLUTION|>--- conflicted
+++ resolved
@@ -259,10 +259,6 @@
     # Build the exclusion list
     exclude = ()
     if not includeLWA:
-<<<<<<< HEAD
-        exclude = (51, 52, 53)
-        
-=======
         antLookup = {ant.config_name: ant.stand.id for ant in antennas if ant.pol == 0}
         for name in ('LWA1', 'LWASV', 'LWANA'):
             try:
@@ -270,7 +266,6 @@
             except KeyError:
                 pass
                 
->>>>>>> 663a57b6
     # Load up the lists of baselines
     try:
         blList = uvutils.get_baselines([ant for ant in antennas if ant.pol == 0], include_auto=True)
