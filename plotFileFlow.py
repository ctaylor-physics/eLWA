--- conflicted
+++ resolved
@@ -16,11 +16,8 @@
     # Parse the config files to pull out filenames and associated start/stop times
     lwa1 = {}
     lwasv = {}
-<<<<<<< HEAD
+    lwana = {}
     ovrolwa = {}
-=======
-    lwana = {}
->>>>>>> 5f8dfd2c
     vla = {}
     for filename in args.filename:
         with open(filename, 'r') as fh:
@@ -28,13 +25,8 @@
             lines = lines.split('\n')
             
             for i,line in enumerate(lines):
-<<<<<<< HEAD
-                ## An LWA1 or LWA-SV or OVRO-LWA entry?
-                if line.find('LWA1') != -1 or line.find('LWA-SV') != -1 or line.find('OVRO-LWA') != -1:
-=======
                 ## A LWA1 or LWA-SV or LWA-NA entry?
-                if line.find('LWA1') != -1 or line.find('LWA-SV') != -1 or line.find('LWA-NA') != -1:
->>>>>>> 5f8dfd2c
+                if line.find('LWA1') != -1 or line.find('LWA-SV') != -1 or line.find('LWA-NA') != -1 or line.find('OVRO-LWA') != -1:
                     start = lines[i-8].rsplit('is ', 1)[1]
                     stop = lines[i-7].rsplit('is ', 1)[1]
                     filename = lines[i-3].rsplit(None, 1)[1]
@@ -47,17 +39,12 @@
                     if line.find('LWA1') != -1:
                         lwa1[filename] = (start,stop)
                     elif line.find('LWA-SV') != -1:
-<<<<<<< HEAD
-                        lwasv[filename] = (start,stop)
-                    elif line.find('OVRO-LWA') != -1:
-                        ovrolwa[filename] = (start,stop)
-                        
-=======
                         lwasv[filename] = (start,stop)                      
                     elif line.find('LWA-NA') != -1:
                         lwana[filename] = (start,stop)
+                    elif line.find('OVRO-LWA') != -1:
+                        ovrolwa[filename] = (start,stop)
 
->>>>>>> 5f8dfd2c
                 ## A VLA entry?
                 if line.find('AC-0') != -1 or line.find('BD-0') != -1:
                     start = lines[i-4].rsplit('is ', 1)[1]
@@ -76,11 +63,7 @@
                     
     # Find the first scan in the set
     ref = None
-<<<<<<< HEAD
-    for site in (lwa1, lwasv, ovrolwa, vla):
-=======
-    for site in (lwa1, lwasv, lwana, vla):
->>>>>>> 5f8dfd2c
+    for site in (lwa1, lwasv, lwana, ovrolwa, vla):
         for filename in site:
             if ref is None or site[filename][0] < ref:
                 ref = site[filename][0]
@@ -90,11 +73,7 @@
     fig = plt.figure()
     ax = fig.gca()
     #ax2 = ax.twiny()
-<<<<<<< HEAD
-    for offset,site in enumerate((vla,lwa1,lwasv,ovrolwa)):
-=======
-    for offset,site in enumerate((vla,lwa1,lwasv,lwana)):
->>>>>>> 5f8dfd2c
+    for offset,site in enumerate((vla,lwa1,lwasv,lwana,ovrolwa)):
         for filename in site:
             start, stop = site[filename]
             
