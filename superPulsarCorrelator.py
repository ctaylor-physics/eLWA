--- conflicted
+++ resolved
@@ -156,19 +156,12 @@
             readers[i].DataLength = junkFrame.data.data.size
             beam, pol = junkFrame.id
         elif readers[i] is drx:
-<<<<<<< HEAD
             junkFrame = readers[i].read_frame(fh[i])
+            while junkFrame.header.decimation == 0:
+                junkFrame = readers[i].read_frame(fh[i])
             readers[i].DataLength = junkFrame.payload.data.size
             beam, tune, pol = junkFrame.id
         fh[i].seek(-readers[i].FRAME_SIZE, 1)
-=======
-            junkFrame = readers[i].readFrame(fh[i])
-            while junkFrame.header.decimation == 0:
-                junkFrame = readers[i].readFrame(fh[i])
-            readers[i].DataLength = junkFrame.data.iq.size
-            beam, tune, pol = junkFrame.parseID()
-        fh[i].seek(-readers[i].FrameSize, 1)
->>>>>>> eb0866c6
         
         beams.append( beam )
         srate.append( junkFrame.sample_rate )
