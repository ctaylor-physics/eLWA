--- conflicted
+++ resolved
@@ -149,11 +149,7 @@
                     if ant2 not in antennas:
                         antennas.append(ant2)
                         
-<<<<<<< HEAD
                 print('      Flagging baselines')
-=======
-                print '      Flagging baselines'
->>>>>>> 23b36a4b
                 maskXX = mask_bandpass(antennas, times, freq+offset, visXX, freq_range=args.freq_range)
                 maskYY = mask_bandpass(antennas, times, freq+offset, visYY, freq_range=args.freq_range)
                 
